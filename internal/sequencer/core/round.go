--- conflicted
+++ resolved
@@ -71,22 +71,14 @@
 				r.advanceTo = hlc.RangeExcluding(hlc.Zero(), temp.Time)
 			}
 		}
-		if err := batch.CopyInto(r.batch); err != nil {
+		if err := types.Apply(cur.Batch.Mutations(), r.batch.Accumulate); err != nil {
 			return err
 		}
 		if cur.Marker != nil {
 			r.markers = append(r.markers, cur.Marker)
 		}
 	}
-<<<<<<< HEAD
 	return nil
-=======
-	if r.batch == nil {
-		r.batch = segment
-		return nil
-	}
-	return types.Apply(segment.Mutations(), r.batch.Accumulate)
->>>>>>> 2b2ab6c2
 }
 
 // scheduleCommit handles the error-retry logic around tryCommit.
